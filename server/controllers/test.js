--- conflicted
+++ resolved
@@ -66,154 +66,6 @@
     image: 'https://opencollective-production.s3-us-west-1.amazonaws.com/9EflVQqM_400x400jpg_2aee92e0-858d-11e6-9fd7-73dd31eb7c0c.jpeg'
   }
 
-<<<<<<< HEAD
-  async.auto({
-    resetDb: (cb) => {
-      sequelize.sync({force: true})
-        .then(() => cb())
-        .catch(cb);
-    },
-
-    createCollective: ['resetDb', (cb) => {
-      models.Collective.create({
-        name: 'OpenCollective Test Collective',
-        description: 'OpenCollective test collective on the test server',
-        slug: 'testcollective',
-        mission: 'our awesome mission',
-        tags: ['open source'],
-        tiers: [
-          {"name":"backer","range":[2,100000],"presets":[2,10,25],"interval":"monthly"},
-          {"name":"sponsor","range":[100,500000],"presets":[100,250,500],"interval":"monthly"}
-        ],
-        currency: 'EUR',
-        isActive: true
-      })
-      .then(collective => cb(null, collective))
-      .catch(cb);
-    }],
-
-    createTestUser: ['createCollective', (cb, results) => {
-      models.User.createUserWithCollective(testUser)
-        .tap(u => results.createCollective.addUserWithRole(u, roles.HOST))
-        .then(u => cb(null, u))
-        .catch(cb);
-    }],
-
-    createMember: ['createCollective', (cb, results) => {
-      models.User.createUserWithCollective(member)
-        .tap(u => results.createCollective.addUserWithRole(u, roles.ADMIN))
-        .then(u => cb(null, u))
-        .catch(cb);
-    }],
-
-    createBacker: ['createCollective', (cb, results) => {
-      models.User.createUserWithCollective(backer)
-        .tap(u => results.createCollective.addUserWithRole(u, roles.BACKER))
-        .then(u => cb(null, u))
-        .catch(cb);
-    }],
-
-    createBacker2: ['createCollective', (cb, results) => {
-      models.User.createUserWithCollective(backer2)
-        .tap(u => results.createCollective.addUserWithRole(u, roles.BACKER))
-        .then(u => cb(null, u))
-        .catch(cb);
-    }],
-
-    createStripeAccount: ['createTestUser', (cb, results) => {
-      models.ConnectedAccount.create({
-        service: 'stripe',
-        CollectiveId: results.createTestUser.CollectiveId,
-        username: 'acct_17TL97HrqFRlDDP2',
-        token: 'sk_test_WhpjxwngkrwC7S0A3AMTKjTs',
-        refreshToken: 'rt_7imjrsTAPAcFc8koqCWKDEI8PNd3bumf102Z975H3E11mBWE',
-        data: {
-          publishableKey: 'pk_test_M41BhQOKfRljIeHUJUXjA6YC',
-          scope: 'read_write'
-        }
-      })
-      .then(stripeAccount => cb(null, stripeAccount))
-      .catch(cb);
-    }],
-
-    createConnectedAccount: ['createTestUser', (cb, results) => {
-      models.ConnectedAccount.create({
-        service: 'paypal',
-        // Sandbox api keys
-        clientId: 'AZaQpRstiyI1ymEOGUXXuLUzjwm3jJzt0qrI__txWlVM29f0pTIVFk5wM9hLY98w5pKCE7Rik9QYvdYA',
-        token: 'EILQQAMVCuCTyNDDOWTGtS7xBQmfzdMcgSVZJrCaPzRbpGjQFdd8sylTGE-8dutpcV0gJkGnfDE0PmD8'
-      })
-      .then((connectedAccount) => connectedAccount.setUser(results.createTestUser))
-      .then(() => cb())
-      .catch(cb);
-    }],
-
-    createPaypalPaymentMethod: ['createTestUser', (cb, results) => {
-      models.PaymentMethod.create({
-        service: 'paypal',
-        CreatedByUserId: results.createTestUser.id,
-        CollectiveId: results.createTestUser.CollectiveId
-      })
-      .then(() => cb())
-      .catch(cb);
-    }],
-
-    addDonation1: ['createBacker', (cb, results) => {
-      models.Order.create({
-        description: "Donation 1",
-        amount: 100,
-        currency: 'EUR',
-        CollectiveId: results.createCollective.id,
-        UserId: results.createBacker.id
-      })
-      .then(order => models.Transaction.create({
-        amount: 100,
-        type: type.DONATION,
-        currency: "EUR",
-        UserId: results.createBacker.id,
-        OrderId: order.id
-      }))
-      .then(t => t.setCollective(results.createCollective))
-      .then(() => cb())
-      .catch(cb);
-    }],
-
-    addDonation2: ['createBacker2', 'addDonation1', (cb, results) => {
-      models.Order.create({
-        description: "Donation 2",
-        amount: 200,
-        currency: 'EUR',
-        CollectiveId: results.createCollective.id,
-        UserId: results.createBacker2.id
-      })
-      .then(order => models.Transaction.create({
-        amount: 200,
-        type: type.DONATION,
-        currency: "EUR",
-        UserId: results.createBacker2.id,
-        OrderId: order.id
-      }))
-      .then(t => t.setCollective(results.createCollective))
-      .then(() => cb())
-      .catch(cb);
-    }],
-
-    addExpense1: ['createTestUser', (cb, results) => {
-      models.Expense.create({
-        "description": "Expense 2",
-        "amount": 100,
-        "currency": "EUR",
-        "incurredAt": "2016-03-01T08:00:00.000Z",
-        "createdAt": "2016-03-01T08:00:00.000Z",
-        "CollectiveId": results.createCollective.id,
-        "UserId": results.createTestUser.id,
-        "lastEditedById": results.createTestUser.id,
-        "payoutMethod": 'paypal'
-      })
-      .then(() => cb())
-      .catch(cb);
-    }],
-=======
   const groupData = {
     name: 'OpenCollective Test Group',
     description: 'OpenCollective test group on the test server',
@@ -227,7 +79,6 @@
     currency: 'EUR',
     isActive: true
   };
->>>>>>> a5d0c6cd
 
   let testHost, testGroup, testMember, testBacker, testBacker2;
   return sequelize.sync({force: true})
@@ -312,27 +163,6 @@
       payoutMethod: 'paypal'
     }))
     // We add a second expense that incurred before the first expense we created
-<<<<<<< HEAD
-    addExpense2: ['createMember', 'addExpense1', (cb, results) => {
-      models.Expense.create({
-        "description": "Expense 1",
-        "amount": 200,
-        "currency": "EUR",
-        "incurredAt": "2016-02-29T08:00:00.000Z",
-        "createdAt": "2016-03-01T08:00:00.000Z",
-        "CollectiveId": results.createCollective.id,
-        "UserId": results.createMember.id,
-        "lastEditedById": results.createMember.id,
-        "payoutMethod": 'manual'
-      })
-      .then(() => cb())
-      .catch(cb);
-    }]
-  }, (err) => {
-    if (err) {
-      return next(err);
-    } else {
-=======
     .then(() => models.Expense.create({
       title: "Expense 1",
       amount: 200,
@@ -345,7 +175,6 @@
       payoutMethod: 'manual'
     }))
     .then(() => {
->>>>>>> a5d0c6cd
       res.send({
         success: true
       });
